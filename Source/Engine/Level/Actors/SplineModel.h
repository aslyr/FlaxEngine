--- conflicted
+++ resolved
@@ -115,11 +115,8 @@
     void Serialize(SerializeStream& stream, const void* otherObj) override;
     void Deserialize(DeserializeStream& stream, ISerializeModifier* modifier) override;
     void OnParentChanged() override;
-<<<<<<< HEAD
+    MaterialBase* GetMaterial(int32 entryIndex) override;
     void UpdateBounds() override;
-=======
-    MaterialBase* GetMaterial(int32 entryIndex) override;
->>>>>>> 84c99ea1
 
 protected:
     // [ModelInstanceActor]
