// Copyright (c) 2012-2023 Wojciech Figat. All rights reserved.

#include "NetworkReplicator.h"
#include "NetworkClient.h"
#include "NetworkManager.h"
#include "NetworkInternal.h"
#include "NetworkStream.h"
#include "NetworkMessage.h"
#include "NetworkPeer.h"
#include "NetworkChannelType.h"
#include "NetworkEvent.h"
#include "NetworkRpc.h"
#include "INetworkSerializable.h"
#include "INetworkObject.h"
#include "NetworkReplicationHierarchy.h"
#include "Engine/Core/Collections/HashSet.h"
#include "Engine/Core/Collections/Dictionary.h"
#include "Engine/Core/Collections/ChunkedArray.h"
#include "Engine/Core/Types/DataContainer.h"
#include "Engine/Platform/CriticalSection.h"
#include "Engine/Engine/EngineService.h"
#include "Engine/Level/Actor.h"
#include "Engine/Level/SceneObject.h"
#include "Engine/Level/Prefabs/Prefab.h"
#include "Engine/Level/Prefabs/PrefabManager.h"
#include "Engine/Profiler/ProfilerCPU.h"
#include "Engine/Scripting/Script.h"
#include "Engine/Scripting/Scripting.h"
#include "Engine/Scripting/ScriptingObjectReference.h"
#include "Engine/Threading/Threading.h"
#include "Engine/Threading/ThreadLocal.h"

#if !BUILD_RELEASE
bool NetworkReplicator::EnableLog = false;
#include "Engine/Core/Log.h"
#include "Engine/Content/Content.h"
#define NETWORK_REPLICATOR_LOG(messageType, format, ...) if (NetworkReplicator::EnableLog) { LOG(messageType, format, ##__VA_ARGS__); }
#define USE_NETWORK_REPLICATOR_LOG 1
#else
#define NETWORK_REPLICATOR_LOG(messageType, format, ...)
#endif

PACK_STRUCT(struct NetworkMessageObjectReplicate
    {
    NetworkMessageIDs ID = NetworkMessageIDs::ObjectReplicate;
    uint32 OwnerFrame;
    Guid ObjectId; // TODO: introduce networked-ids to synchronize unique ids as ushort (less data over network)
    Guid ParentId;
    char ObjectTypeName[128]; // TODO: introduce networked-name to synchronize unique names as ushort (less data over network)
    uint16 DataSize;
    uint16 PartsCount;
    });

PACK_STRUCT(struct NetworkMessageObjectReplicatePart
    {
    NetworkMessageIDs ID = NetworkMessageIDs::ObjectReplicatePart;
    uint32 OwnerFrame;
    uint16 DataSize;
    uint16 PartsCount;
    uint16 PartStart;
    uint16 PartSize;
    Guid ObjectId; // TODO: introduce networked-ids to synchronize unique ids as ushort (less data over network)
    });

PACK_STRUCT(struct NetworkMessageObjectSpawn
    {
    NetworkMessageIDs ID = NetworkMessageIDs::ObjectSpawn;
    uint32 OwnerClientId;
    Guid PrefabId;
    uint16 ItemsCount;
    });

PACK_STRUCT(struct NetworkMessageObjectSpawnItem
    {
    Guid ObjectId;
    Guid ParentId;
    Guid PrefabObjectID;
    char ObjectTypeName[128]; // TODO: introduce networked-name to synchronize unique names as ushort (less data over network)
    });

PACK_STRUCT(struct NetworkMessageObjectDespawn
    {
    NetworkMessageIDs ID = NetworkMessageIDs::ObjectDespawn;
    Guid ObjectId;
    });

PACK_STRUCT(struct NetworkMessageObjectRole
    {
    NetworkMessageIDs ID = NetworkMessageIDs::ObjectRole;
    Guid ObjectId;
    uint32 OwnerClientId;
    });

PACK_STRUCT(struct NetworkMessageObjectRpc
    {
    NetworkMessageIDs ID = NetworkMessageIDs::ObjectRpc;
    Guid ObjectId;
    char RpcTypeName[128]; // TODO: introduce networked-name to synchronize unique names as ushort (less data over network)
    char RpcName[128]; // TODO: introduce networked-name to synchronize unique names as ushort (less data over network)
    uint16 ArgsSize;
    });

struct NetworkReplicatedObject
{
    ScriptingObjectReference<ScriptingObject> Object;
    Guid ObjectId;
    Guid ParentId;
    uint32 OwnerClientId;
    uint32 LastOwnerFrame = 0;
    NetworkObjectRole Role;
    uint8 Spawned : 1;
    DataContainer<uint32> TargetClientIds;
    INetworkObject* AsNetworkObject;

    NetworkReplicatedObject()
    {
        Spawned = 0;
    }

    bool operator==(const NetworkReplicatedObject& other) const
    {
        return Object == other.Object;
    }

    bool operator==(const ScriptingObject* other) const
    {
        return Object == other;
    }

    bool operator==(const Guid& other) const
    {
        return ObjectId == other;
    }

    String ToString() const
    {
        return ObjectId.ToString();
    }
};

inline uint32 GetHash(const NetworkReplicatedObject& key)
{
    return GetHash(key.ObjectId);
}

struct Serializer
{
    NetworkReplicator::SerializeFunc Methods[2];
    void* Tags[2];
};

struct ReplicateItem
{
    ScriptingObjectReference<ScriptingObject> Object;
    Guid ObjectId;
    uint16 PartsLeft;
    uint32 OwnerFrame;
    uint32 OwnerClientId;
    Array<byte> Data;
};

struct SpawnItem
{
    ScriptingObjectReference<ScriptingObject> Object;
    DataContainer<uint32> Targets;
    bool HasOwnership = false;
    bool HierarchicalOwnership = false;
    uint32 OwnerClientId;
    NetworkObjectRole Role;
};

struct SpawnGroup
{
    Array<SpawnItem*, InlinedAllocation<8>> Items;
};

struct DespawnItem
{
    Guid Id;
    DataContainer<uint32> Targets;
};

struct RpcItem
{
    ScriptingObjectReference<ScriptingObject> Object;
    NetworkRpcName Name;
    NetworkRpcInfo Info;
    BytesContainer ArgsData;
    DataContainer<uint32> Targets;
};

namespace
{
    CriticalSection ObjectsLock;
    HashSet<NetworkReplicatedObject> Objects;
    Array<ReplicateItem> ReplicationParts;
    Array<SpawnItem> SpawnQueue;
    Array<DespawnItem> DespawnQueue;
    Array<RpcItem> RpcQueue;
    Dictionary<Guid, Guid> IdsRemappingTable;
    NetworkStream* CachedWriteStream = nullptr;
    NetworkStream* CachedReadStream = nullptr;
    NetworkReplicationHierarchyUpdateResult* CachedReplicationResult = nullptr;
    NetworkReplicationHierarchy* Hierarchy = nullptr;
    Array<NetworkClient*> NewClients;
    Array<NetworkConnection> CachedTargets;
    Dictionary<ScriptingTypeHandle, Serializer> SerializersTable;
#if !COMPILE_WITHOUT_CSHARP
    Dictionary<StringAnsiView, StringAnsi*> CSharpCachedNames;
#endif
    Array<Guid> DespawnedObjects;
}

class NetworkReplicationService : public EngineService
{
public:
    NetworkReplicationService()
        : EngineService(TEXT("Network Replication"), 1100)
    {
    }

    void Dispose() override;
};

void NetworkReplicationService::Dispose()
{
    NetworkInternal::NetworkReplicatorClear();
#if !COMPILE_WITHOUT_CSHARP
    CSharpCachedNames.ClearDelete();
#endif
}

NetworkReplicationService NetworkReplicationServiceInstance;

void INetworkSerializable_Serialize(void* instance, NetworkStream* stream, void* tag)
{
    const int16 vtableOffset = (int16)(intptr)tag;
    ((INetworkSerializable*)((byte*)instance + vtableOffset))->Serialize(stream);
}

void INetworkSerializable_Deserialize(void* instance, NetworkStream* stream, void* tag)
{
    const int16 vtableOffset = (int16)(intptr)tag;
    ((INetworkSerializable*)((byte*)instance + vtableOffset))->Deserialize(stream);
}

NetworkReplicatedObject* ResolveObject(Guid objectId)
{
    auto it = Objects.Find(objectId);
    if (it != Objects.End())
        return &it->Item;
    IdsRemappingTable.TryGet(objectId, objectId);
    it = Objects.Find(objectId);
    return it != Objects.End() ? &it->Item : nullptr;
}

NetworkReplicatedObject* ResolveObject(Guid objectId, Guid parentId, char objectTypeName[128])
{
    // Lookup object
    NetworkReplicatedObject* obj = ResolveObject(objectId);
    if (obj)
        return obj;

    // Try to find the object within the same parent (eg. spawned locally on both client and server)
    IdsRemappingTable.TryGet(parentId, parentId);
    const ScriptingTypeHandle objectType = Scripting::FindScriptingType(StringAnsiView(objectTypeName));
    if (!objectType)
        return nullptr;
    for (auto& e : Objects)
    {
        auto& item = e.Item;
        const ScriptingObject* obj = item.Object.Get();
        if (item.LastOwnerFrame == 0 &&
            item.ParentId == parentId &&
            obj &&
            obj->GetTypeHandle() == objectType &&
            !IdsRemappingTable.ContainsValue(item.ObjectId))
        {
            if (NetworkManager::IsClient())
            {
                // Boost future lookups by using indirection
                NETWORK_REPLICATOR_LOG(Info, "[NetworkReplicator] Remap object ID={} into object {}:{}", objectId, item.ToString(), obj->GetType().ToString());
                IdsRemappingTable.Add(objectId, item.ObjectId);
            }

            return &item;
        }
    }

    return nullptr;
}

void BuildCachedTargets(const Array<NetworkClient*>& clients)
{
    CachedTargets.Clear();
    for (const NetworkClient* client : clients)
    {
        if (client->State == NetworkConnectionState::Connected)
            CachedTargets.Add(client->Connection);
    }
}

void BuildCachedTargets(const Array<NetworkClient*>& clients, const NetworkClient* excludedClient)
{
    CachedTargets.Clear();
    for (const NetworkClient* client : clients)
    {
        if (client->State == NetworkConnectionState::Connected && client != excludedClient)
            CachedTargets.Add(client->Connection);
    }
}

void BuildCachedTargets(const Array<NetworkClient*>& clients, const DataContainer<uint32>& clientIds, const uint32 excludedClientId = NetworkManager::ServerClientId, const NetworkClientsMask clientsMask = NetworkClientsMask::All)
{
    CachedTargets.Clear();
    if (clientIds.IsValid())
    {
        for (int32 clientIndex = 0; clientIndex < clients.Count(); clientIndex++)
        {
            const NetworkClient* client = clients.Get()[clientIndex];
            if (client->State == NetworkConnectionState::Connected && client->ClientId != excludedClientId && clientsMask.HasBit(clientIndex))
            {
                for (int32 i = 0; i < clientIds.Length(); i++)
                {
                    if (clientIds[i] == client->ClientId)
                    {
                        CachedTargets.Add(client->Connection);
                        break;
                    }
                }
            }
        }
    }
    else
    {
        for (int32 clientIndex = 0; clientIndex < clients.Count(); clientIndex++)
        {
            const NetworkClient* client = clients.Get()[clientIndex];
            if (client->State == NetworkConnectionState::Connected && client->ClientId != excludedClientId && clientsMask.HasBit(clientIndex))
                CachedTargets.Add(client->Connection);
        }
    }
}

void BuildCachedTargets(const Array<NetworkClient*>& clients, const DataContainer<uint32>& clientIds1, const Span<uint32>& clientIds2, const uint32 excludedClientId = NetworkManager::ServerClientId)
{
    CachedTargets.Clear();
    if (clientIds1.IsValid())
    {
        if (clientIds2.IsValid())
        {
            for (const NetworkClient* client : clients)
            {
                if (client->State == NetworkConnectionState::Connected && client->ClientId != excludedClientId)
                {
                    for (int32 i = 0; i < clientIds1.Length(); i++)
                    {
                        if (clientIds1[i] == client->ClientId)
                        {
                            for (int32 j = 0; j < clientIds2.Length(); j++)
                            {
                                if (clientIds2[j] == client->ClientId)
                                {
                                    CachedTargets.Add(client->Connection);
                                    break;
                                }
                            }
                            break;
                        }
                    }
                }
            }
        }
        else
        {
            BuildCachedTargets(clients, clientIds1, excludedClientId);
        }
    }
    else
    {
        BuildCachedTargets(clients, clientIds2, excludedClientId);
    }
}

FORCE_INLINE void BuildCachedTargets(const NetworkReplicatedObject& item, const NetworkClientsMask clientsMask = NetworkClientsMask::All)
{
    // By default send object to all connected clients excluding the owner but with optional TargetClientIds list
    BuildCachedTargets(NetworkManager::Clients, item.TargetClientIds, item.OwnerClientId, clientsMask);
}

FORCE_INLINE void GetNetworkName(char buffer[128], const StringAnsiView& name)
{
    Platform::MemoryCopy(buffer, name.Get(), name.Length());
    buffer[name.Length()] = 0;
}

void SendObjectSpawnMessage(const SpawnGroup& group, const Array<NetworkClient*>& clients)
{
    const bool isClient = NetworkManager::IsClient();
    auto* peer = NetworkManager::Peer;
    NetworkMessage msg = peer->BeginSendMessage();
    NetworkMessageObjectSpawn msgData;
    msgData.ItemsCount = group.Items.Count();
    {
        // The first object is a root of the group (eg. prefab instance root actor)
        SpawnItem* e = group.Items[0];
        ScriptingObject* obj = e->Object.Get();
        msgData.OwnerClientId = e->OwnerClientId;
        auto* objScene = ScriptingObject::Cast<SceneObject>(obj);
        msgData.PrefabId = objScene && objScene->HasPrefabLink() ? objScene->GetPrefabID() : Guid::Empty;

        // Setup clients that should receive this spawn message
        auto it = Objects.Find(obj->GetID());
        auto& item = it->Item;
        BuildCachedTargets(clients, item.TargetClientIds);
    }
    msg.WriteStructure(msgData);
    for (SpawnItem* e : group.Items)
    {
        ScriptingObject* obj = e->Object.Get();
        auto it = Objects.Find(obj->GetID());
        auto& item = it->Item;

        // Add object into spawn message
        NetworkMessageObjectSpawnItem msgDataItem;
        msgDataItem.ObjectId = item.ObjectId;
        msgDataItem.ParentId = item.ParentId;
        if (isClient)
        {
            // Remap local client object ids into server ids
            IdsRemappingTable.KeyOf(msgDataItem.ObjectId, &msgDataItem.ObjectId);
            IdsRemappingTable.KeyOf(msgDataItem.ParentId, &msgDataItem.ParentId);
        }
        msgDataItem.PrefabObjectID = Guid::Empty;
        auto* objScene = ScriptingObject::Cast<SceneObject>(obj);
        if (objScene && objScene->HasPrefabLink())
            msgDataItem.PrefabObjectID = objScene->GetPrefabObjectID();
        GetNetworkName(msgDataItem.ObjectTypeName, obj->GetType().Fullname);
        msg.WriteStructure(msgDataItem);
    }
    if (isClient)
        peer->EndSendMessage(NetworkChannelType::Reliable, msg);
    else
        peer->EndSendMessage(NetworkChannelType::Reliable, msg, CachedTargets);
}

void SendObjectRoleMessage(const NetworkReplicatedObject& item, const NetworkClient* excludedClient = nullptr)
{
    NetworkMessageObjectRole msgData;
    msgData.ObjectId = item.ObjectId;
    msgData.OwnerClientId = item.OwnerClientId;
    auto peer = NetworkManager::Peer;
    NetworkMessage msg = peer->BeginSendMessage();
    msg.WriteStructure(msgData);
    if (NetworkManager::IsClient())
    {
        NetworkManager::Peer->EndSendMessage(NetworkChannelType::ReliableOrdered, msg);
    }
    else
    {
        BuildCachedTargets(NetworkManager::Clients, excludedClient);
        peer->EndSendMessage(NetworkChannelType::ReliableOrdered, msg, CachedTargets);
    }
}

void DeleteNetworkObject(ScriptingObject* obj)
{
    // Remove from the mapping table
    const Guid id = obj->GetID();
    IdsRemappingTable.Remove(id);
    IdsRemappingTable.RemoveValue(id);

    if (obj->Is<Script>() && ((Script*)obj)->GetParent())
        ((Script*)obj)->GetParent()->DeleteObject();
    else
        obj->DeleteObject();
}

bool IsParentOf(ScriptingObject* obj, ScriptingObject* parent)
{
    if (const auto* sceneObject = ScriptingObject::Cast<SceneObject>(obj))
        return sceneObject->GetParent() == parent || IsParentOf(sceneObject->GetParent(), parent);
    return false;
}

SceneObject* FindPrefabObject(Actor* a, const Guid& prefabObjectId)
{
    if (a->GetPrefabObjectID() == prefabObjectId)
        return a;
    for (auto* script : a->Scripts)
    {
        if (script->GetPrefabObjectID() == prefabObjectId)
            return script;
    }
    SceneObject* result = nullptr;
    for (int32 i = 0; i < a->Children.Count() && !result; i++)
        result = FindPrefabObject(a->Children[i], prefabObjectId);
    return result;
}

void SetupObjectSpawnGroupItem(ScriptingObject* obj, Array<SpawnGroup, InlinedAllocation<8>>& spawnGroups, SpawnItem& spawnItem)
{
    // Check if can fit this object into any of the existing groups (eg. script which can be spawned with parent actor)
    SpawnGroup* group = nullptr;
    for (auto& g : spawnGroups)
    {
        ScriptingObject* groupRoot = g.Items[0]->Object.Get();
        if (IsParentOf(obj, groupRoot))
        {
            // Reuse existing group (append)
            g.Items.Add(&spawnItem);
            group = &g;
            break;
        }
    }
    if (group)
        return;

    // Check if can override any of the existing groups (eg. actor which should be spawned before scripts)
    for (auto& g : spawnGroups)
    {
        ScriptingObject* groupRoot = g.Items[0]->Object.Get();
        if (IsParentOf(groupRoot, obj))
        {
            // Reuse existing group (as a root)
            g.Items.Insert(0, &spawnItem);
            group = &g;
            break;
        }
    }
    if (group)
        return;

    // Create new group
    group = &spawnGroups.AddOne();
    group->Items.Add(&spawnItem);
}

void FindObjectsForSpawn(SpawnGroup& group, ChunkedArray<SpawnItem, 256>& spawnItems, ScriptingObject* obj)
{
    // Add any registered network objects
    auto it = Objects.Find(obj->GetID());
    if (it != Objects.End())
    {
        auto& item = it->Item;
        if (!item.Spawned)
        {
            // One of the parents of this object is being spawned so spawn it too
            item.Spawned = true;
            auto& spawnItem = spawnItems.AddOne();
            spawnItem.Object = obj;
            spawnItem.Targets.Link(item.TargetClientIds);
            spawnItem.OwnerClientId = item.OwnerClientId;
            spawnItem.Role = item.Role;
            group.Items.Add(&spawnItem);
        }
    }

    // Iterate over children
    if (auto* actor = ScriptingObject::Cast<Actor>(obj))
    {
        for (auto* script : actor->Scripts)
            FindObjectsForSpawn(group, spawnItems, script);
        for (auto* child : actor->Children)
            FindObjectsForSpawn(group, spawnItems, child);
    }
}

FORCE_INLINE void DirtyObjectImpl(NetworkReplicatedObject& item, ScriptingObject* obj)
{
    if (Hierarchy)
        Hierarchy->DirtyObject(obj);
}

template<typename MessageType>
ReplicateItem* AddObjectReplicateItem(NetworkEvent& event, const MessageType& msgData, uint16 partStart, uint16 partSize, uint32 senderClientId)
{
    // Reuse or add part item
    ReplicateItem* replicateItem = nullptr;
    for (auto& e : ReplicationParts)
    {
        if (e.OwnerFrame == msgData.OwnerFrame && e.Data.Count() == msgData.DataSize && e.ObjectId == msgData.ObjectId)
        {
            // Reuse
            replicateItem = &e;
            break;
        }
    }
    if (!replicateItem)
    {
        // Add
        replicateItem = &ReplicationParts.AddOne();
        replicateItem->ObjectId = msgData.ObjectId;
        replicateItem->PartsLeft = msgData.PartsCount;
        replicateItem->OwnerFrame = msgData.OwnerFrame;
        replicateItem->OwnerClientId = senderClientId;
        replicateItem->Data.Resize(msgData.DataSize);
    }

    // Copy part data
    ASSERT(replicateItem->PartsLeft > 0);
    replicateItem->PartsLeft--;
    ASSERT(partStart + partSize <= replicateItem->Data.Count());
    const void* partData = event.Message.SkipBytes(partSize);
    Platform::MemoryCopy(replicateItem->Data.Get() + partStart, partData, partSize);

    return replicateItem;
}

void InvokeObjectReplication(NetworkReplicatedObject& item, uint32 ownerFrame, byte* data, uint32 dataSize, uint32 senderClientId)
{
    ScriptingObject* obj = item.Object.Get();
    if (!obj)
        return;

    // Skip replication if we own the object (eg. late replication message after ownership change)
    if (item.Role == NetworkObjectRole::OwnedAuthoritative)
        return;

    // Drop object replication if it has old data (eg. newer message was already processed due to unordered channel usage)
    if (item.LastOwnerFrame >= ownerFrame)
        return;
    item.LastOwnerFrame = ownerFrame;

    // Setup message reading stream
    if (CachedReadStream == nullptr)
        CachedReadStream = New<NetworkStream>();
    NetworkStream* stream = CachedReadStream;
    stream->Initialize(data, dataSize);
    stream->SenderId = senderClientId;

    // Deserialize object
    const bool failed = NetworkReplicator::InvokeSerializer(obj->GetTypeHandle(), obj, stream, false);
    if (failed)
    {
        //NETWORK_REPLICATOR_LOG(Error, "[NetworkReplicator] Cannot serialize object {} of type {} (missing serialization logic)", item.ToString(), obj->GetType().ToString());
    }

    if (item.AsNetworkObject)
        item.AsNetworkObject->OnNetworkDeserialize();

    // Speed up replication of client-owned objects to other clients from server to reduce lag (data has to go from client to server and then to other clients)
    if (NetworkManager::IsServer())
        DirtyObjectImpl(item, obj);
}

NetworkRpcParams::NetworkRpcParams(const NetworkStream* stream)
    : SenderId(stream->SenderId)
{
}

#if !COMPILE_WITHOUT_CSHARP

#include "Engine/Scripting/ManagedCLR/MUtils.h"

void INetworkSerializable_Managed(void* instance, NetworkStream* stream, void* tag)
{
    auto signature = (Function<void(void*, void*)>::Signature)tag;
    signature(instance, stream);
}

void NetworkReplicator::AddSerializer(const ScriptingTypeHandle& typeHandle, const Function<void(void*, void*)>& serialize, const Function<void(void*, void*)>& deserialize)
{
    // This assumes that C# glue code passed static method pointer (via Marshal.GetFunctionPointerForDelegate)
    AddSerializer(typeHandle, INetworkSerializable_Managed, INetworkSerializable_Managed, (void*)*(SerializeFunc*)&serialize, (void*)*(SerializeFunc*)&deserialize);
}

void RPC_Execute_Managed(ScriptingObject* obj, NetworkStream* stream, void* tag)
{
    auto signature = (Function<void(void*, void*)>::Signature)tag;
    signature(obj, stream);
}

void NetworkReplicator::AddRPC(const ScriptingTypeHandle& typeHandle, const StringAnsiView& name, const Function<void(void*, void*)>& execute, bool isServer, bool isClient, NetworkChannelType channel)
{
    if (!typeHandle)
        return;

    const NetworkRpcName rpcName(typeHandle, GetCSharpCachedName(name));

    NetworkRpcInfo rpcInfo;
    rpcInfo.Server = isServer;
    rpcInfo.Client = isClient;
    rpcInfo.Channel = (uint8)channel;
    rpcInfo.Invoke = nullptr; // C# RPCs invoking happens on C# side (build-time code generation)
    rpcInfo.Execute = RPC_Execute_Managed;
    rpcInfo.Tag = (void*)*(SerializeFunc*)&execute;

    // Add to the global RPCs table
    NetworkRpcInfo::RPCsTable[rpcName] = rpcInfo;
}

void NetworkReplicator::CSharpEndInvokeRPC(ScriptingObject* obj, const ScriptingTypeHandle& type, const StringAnsiView& name, NetworkStream* argsStream, MArray* targetIds)
{
    EndInvokeRPC(obj, type, GetCSharpCachedName(name), argsStream, MUtils::ToSpan<uint32>(targetIds));
}

StringAnsiView NetworkReplicator::GetCSharpCachedName(const StringAnsiView& name)
{
    // Cache method name on a heap to support C# hot-reloads (also glue code from C# passes view to the stack-only text so cache it here)
    StringAnsi* result;
    if (!CSharpCachedNames.TryGet(name, result))
    {
        result = New<StringAnsi>(name);
        CSharpCachedNames.Add(StringAnsiView(*result), result);
    }
    return StringAnsiView(*result);
}

#endif

NetworkReplicationHierarchy* NetworkReplicator::GetHierarchy()
{
    return Hierarchy;
}

void NetworkReplicator::SetHierarchy(NetworkReplicationHierarchy* value)
{
    ScopeLock lock(ObjectsLock);
    if (Hierarchy == value)
        return;
    NETWORK_REPLICATOR_LOG(Info, "[NetworkReplicator] Set hierarchy to '{}'", value ? value->ToString() : String::Empty);
    if (Hierarchy)
    {
        // Clear old hierarchy
        Delete(Hierarchy);
    }
    Hierarchy = value;
    if (value)
    {
        // Add all owned objects to the hierarchy
        for (auto& e : Objects)
        {
            if (e.Item.Object && e.Item.Role == NetworkObjectRole::OwnedAuthoritative)
                value->AddObject(e.Item.Object);
        }
    }
}

void NetworkReplicator::AddSerializer(const ScriptingTypeHandle& typeHandle, SerializeFunc serialize, SerializeFunc deserialize, void* serializeTag, void* deserializeTag)
{
    if (!typeHandle)
        return;
    const Serializer serializer{ { serialize, deserialize }, { serializeTag, deserializeTag } };
    SerializersTable[typeHandle] = serializer;
}

bool NetworkReplicator::InvokeSerializer(const ScriptingTypeHandle& typeHandle, void* instance, NetworkStream* stream, bool serialize)
{
    if (!typeHandle || !instance || !stream)
        return true;

    // Get serializers pair from table
    Serializer serializer;
    if (!SerializersTable.TryGet(typeHandle, serializer))
    {
        // Fallback to INetworkSerializable interface (if type implements it)
        const ScriptingType& type = typeHandle.GetType();
        const ScriptingType::InterfaceImplementation* interface = type.GetInterface(INetworkSerializable::TypeInitializer);
        if (interface)
        {
            serializer.Methods[0] = INetworkSerializable_Serialize;
            serializer.Methods[1] = INetworkSerializable_Deserialize;
            serializer.Tags[0] = serializer.Tags[1] = (void*)(intptr)interface->VTableOffset; // Pass VTableOffset to the callback
            SerializersTable.Add(typeHandle, serializer);
        }
        else if (const ScriptingTypeHandle baseTypeHandle = typeHandle.GetType().GetBaseType())
        {
            // Fallback to base type
            return InvokeSerializer(baseTypeHandle, instance, stream, serialize);
        }
        else
            return true;
    }

    // Invoke serializer
    const byte idx = serialize ? 0 : 1;
    serializer.Methods[idx](instance, stream, serializer.Tags[idx]);
    return false;
}

void NetworkReplicator::AddObject(ScriptingObject* obj, const ScriptingObject* parent)
{
    if (!obj || NetworkManager::IsOffline())
        return;
    ScopeLock lock(ObjectsLock);
    if (Objects.Contains(obj))
        return;

    // Automatic parenting for scene objects
    if (!parent)
    {
        auto sceneObject = ScriptingObject::Cast<SceneObject>(obj);
        if (sceneObject)
            parent = sceneObject->GetParent();
    }

    // Ensure to register object in a scripting system (eg. lookup by ObjectId will work)
    if (!obj->IsRegistered())
        obj->RegisterObject();

    // Add object to the list
    NetworkReplicatedObject item;
    item.Object = obj;
    item.AsNetworkObject = ScriptingObject::ToInterface<INetworkObject>(obj);
    item.ObjectId = obj->GetID();
    item.ParentId = parent ? parent->GetID() : Guid::Empty;
    item.OwnerClientId = NetworkManager::ServerClientId; // Server owns objects by default
    item.Role = NetworkManager::IsClient() ? NetworkObjectRole::Replicated : NetworkObjectRole::OwnedAuthoritative;
    NETWORK_REPLICATOR_LOG(Info, "[NetworkReplicator] Add new object {}:{}, parent {}:{}", item.ToString(), obj->GetType().ToString(), item.ParentId.ToString(), parent ? parent->GetType().ToString() : String::Empty);
    for (const SpawnItem& spawnItem : SpawnQueue)
    {
        if (spawnItem.HasOwnership && spawnItem.HierarchicalOwnership)
        {
            if (IsParentOf(obj, spawnItem.Object))
            {
                // Inherit ownership
                item.Role = spawnItem.Role;
                item.OwnerClientId = spawnItem.OwnerClientId;
                break;
            }
        }
    }
    Objects.Add(MoveTemp(item));
    if (Hierarchy && item.Role == NetworkObjectRole::OwnedAuthoritative)
        Hierarchy->AddObject(obj);
}

void NetworkReplicator::RemoveObject(ScriptingObject* obj)
{
    if (!obj || NetworkManager::IsOffline())
        return;
    ScopeLock lock(ObjectsLock);
    const auto it = Objects.Find(obj->GetID());
    if (it != Objects.End())
        return;

    // Remove object from the list
    NETWORK_REPLICATOR_LOG(Info, "[NetworkReplicator] Remove object {}, owned by {}", obj->GetID().ToString(), it->Item.ParentId.ToString());
    if (Hierarchy && it->Item.Role == NetworkObjectRole::OwnedAuthoritative)
        Hierarchy->RemoveObject(obj);
    Objects.Remove(it);
}

void NetworkReplicator::SpawnObject(ScriptingObject* obj)
{
    DataContainer<uint32> clientIds;
    SpawnObject(obj, MoveTemp(clientIds));
}

void NetworkReplicator::SpawnObject(ScriptingObject* obj, const DataContainer<uint32>& clientIds)
{
    if (!obj || NetworkManager::IsOffline())
        return;
    ScopeLock lock(ObjectsLock);
    const auto it = Objects.Find(obj->GetID());
    if (it != Objects.End() && it->Item.Spawned)
        return; // Skip if object was already spawned

    // Register for spawning (batched during update)
    auto& spawn = SpawnQueue.AddOne();
    spawn.Object = obj;
    spawn.Targets.Copy(clientIds);
}

void NetworkReplicator::DespawnObject(ScriptingObject* obj)
{
    if (!obj || NetworkManager::IsOffline())
        return;
    ScopeLock lock(ObjectsLock);
    const auto it = Objects.Find(obj->GetID());
    if (it == Objects.End())
    {
        // Special case if we're just spawning this object
        for (int32 i = 0; i < SpawnQueue.Count(); i++)
        {
            auto& item = SpawnQueue[i];
            if (item.Object == obj)
            {
                SpawnQueue.RemoveAt(i);
                DeleteNetworkObject(obj);
                break;
            }
        }
        return;
    }
    auto& item = it->Item;
    if (item.Object != obj || !item.Spawned || item.OwnerClientId != NetworkManager::LocalClientId)
        return;

    // Register for despawning (batched during update)
    auto& despawn = DespawnQueue.AddOne();
    despawn.Id = obj->GetID();
    despawn.Targets = item.TargetClientIds;

    // Prevent spawning
    for (int32 i = 0; i < SpawnQueue.Count(); i++)
    {
        if (SpawnQueue[i].Object == obj)
        {
            SpawnQueue.RemoveAt(i);
            break;
        }
    }

    // Delete object locally
    NETWORK_REPLICATOR_LOG(Info, "[NetworkReplicator] Despawn object {}", item.ObjectId);
    DespawnedObjects.Add(item.ObjectId);
    if (item.AsNetworkObject)
        item.AsNetworkObject->OnNetworkDespawn();
    if (Hierarchy && item.Role == NetworkObjectRole::OwnedAuthoritative)
        Hierarchy->RemoveObject(obj);
    Objects.Remove(it);
    DeleteNetworkObject(obj);
}

bool NetworkReplicator::HasObject(const ScriptingObject* obj)
{
    if (obj)
    {
        ScopeLock lock(ObjectsLock);
        const auto it = Objects.Find(obj->GetID());
        if (it != Objects.End())
            return true;
        for (const SpawnItem& item : SpawnQueue)
        {
            if (item.Object == obj)
                return true;
        }
    }
    return false;
}

uint32 NetworkReplicator::GetObjectOwnerClientId(const ScriptingObject* obj)
{
    uint32 id = NetworkManager::ServerClientId;
    if (obj && NetworkManager::IsConnected())
    {
        ScopeLock lock(ObjectsLock);
        const auto it = Objects.Find(obj->GetID());
        if (it != Objects.End())
            id = it->Item.OwnerClientId;
        else
        {
            for (const SpawnItem& item : SpawnQueue)
            {
                if (item.Object == obj)
                {
                    if (item.HasOwnership)
                        id = item.OwnerClientId;
#if USE_NETWORK_REPLICATOR_LOG
                    return id;
#else
                    break;
#endif
                }
            }
#if USE_NETWORK_REPLICATOR_LOG
            NETWORK_REPLICATOR_LOG(Error, "[NetworkReplicator] Failed to get ownership of unregistered network object {} ({})", obj->GetID(), obj->GetType().ToString());
#endif
        }
    }
    return id;
}

NetworkObjectRole NetworkReplicator::GetObjectRole(const ScriptingObject* obj)
{
    NetworkObjectRole role = NetworkObjectRole::None;
    if (obj && NetworkManager::IsConnected())
    {
        ScopeLock lock(ObjectsLock);
        const auto it = Objects.Find(obj->GetID());
        if (it != Objects.End())
            role = it->Item.Role;
        else
        {
            for (const SpawnItem& item : SpawnQueue)
            {
                if (item.Object == obj)
                {
                    if (item.HasOwnership)
                        role = item.Role;
#if USE_NETWORK_REPLICATOR_LOG
                    return role;
#else
                    break;
#endif
                }
            }
#if USE_NETWORK_REPLICATOR_LOG
            NETWORK_REPLICATOR_LOG(Error, "[NetworkReplicator] Failed to get ownership of unregistered network object {} ({})", obj->GetID(), obj->GetType().ToString());
#endif
        }
    }
    return role;
}

void NetworkReplicator::SetObjectOwnership(ScriptingObject* obj, uint32 ownerClientId, NetworkObjectRole localRole, bool hierarchical)
{
    if (!obj || NetworkManager::IsOffline())
        return;
    const Guid objectId = obj->GetID();
    ScopeLock lock(ObjectsLock);
    const auto it = Objects.Find(objectId);
    if (it == Objects.End())
    {
        // Special case if we're just spawning this object
        for (int32 i = 0; i < SpawnQueue.Count(); i++)
        {
            auto& item = SpawnQueue[i];
            if (item.Object == obj)
            {
#if !BUILD_RELEASE
                if (ownerClientId == NetworkManager::LocalClientId)
                {
                    // Ensure local client owns that object actually
                    CHECK(localRole == NetworkObjectRole::OwnedAuthoritative);
                }
                else
                {
                    // Ensure local client doesn't own that object since it's owned by other client
                    CHECK(localRole != NetworkObjectRole::OwnedAuthoritative);
                }
#endif
                item.HasOwnership = true;
                item.HierarchicalOwnership = hierarchical;
                item.OwnerClientId = ownerClientId;
                item.Role = localRole;
                break;
            }
        }
    }
    else
    {
        auto& item = it->Item;
        if (item.Object != obj)
            return;

        // Check if this client is object owner
        if (item.OwnerClientId == NetworkManager::LocalClientId)
        {
            // Check if object owner will change
            if (item.OwnerClientId != ownerClientId)
            {
                // Change role locally
                CHECK(localRole != NetworkObjectRole::OwnedAuthoritative);
                if (Hierarchy && item.Role == NetworkObjectRole::OwnedAuthoritative)
                    Hierarchy->RemoveObject(obj);
                item.OwnerClientId = ownerClientId;
                item.LastOwnerFrame = 1;
                item.Role = localRole;
                SendObjectRoleMessage(item);
            }
        }
        else
        {
            // Allow to change local role of the object (except ownership)
            CHECK(localRole != NetworkObjectRole::OwnedAuthoritative);
            if (Hierarchy && it->Item.Role == NetworkObjectRole::OwnedAuthoritative)
                Hierarchy->RemoveObject(obj);
            item.Role = localRole;
        }
    }

    // Go down hierarchy
    if (hierarchical)
    {
        for (auto& e : Objects)
        {
            if (e.Item.ParentId == objectId)
                SetObjectOwnership(e.Item.Object.Get(), ownerClientId, localRole, hierarchical);
        }

        for (const SpawnItem& spawnItem : SpawnQueue)
        {
            if (IsParentOf(spawnItem.Object, obj))
                SetObjectOwnership(spawnItem.Object, ownerClientId, localRole, hierarchical);
        }
    }
}

void NetworkReplicator::DirtyObject(ScriptingObject* obj)
{
    ScopeLock lock(ObjectsLock);
    const auto it = Objects.Find(obj->GetID());
    if (it == Objects.End())
        return;
    auto& item = it->Item;
    if (item.Object != obj || item.Role != NetworkObjectRole::OwnedAuthoritative)
        return;
    DirtyObjectImpl(item, obj);
}

Dictionary<NetworkRpcName, NetworkRpcInfo> NetworkRpcInfo::RPCsTable;

NetworkStream* NetworkReplicator::BeginInvokeRPC()
{
    if (CachedWriteStream == nullptr)
        CachedWriteStream = New<NetworkStream>();
    CachedWriteStream->Initialize();
    CachedWriteStream->SenderId = NetworkManager::LocalClientId;
    return CachedWriteStream;
}

void NetworkReplicator::EndInvokeRPC(ScriptingObject* obj, const ScriptingTypeHandle& type, const StringAnsiView& name, NetworkStream* argsStream, Span<uint32> targetIds)
{
    const NetworkRpcInfo* info = NetworkRpcInfo::RPCsTable.TryGet(NetworkRpcName(type, name));
    if (!info || !obj || NetworkManager::IsOffline())
        return;
    ObjectsLock.Lock();
    auto& rpc = RpcQueue.AddOne();
    rpc.Object = obj;
    rpc.Name.First = type;
    rpc.Name.Second = name;
    rpc.Info = *info;
    rpc.ArgsData.Copy(Span<byte>(argsStream->GetBuffer(), argsStream->GetPosition()));
    rpc.Targets.Copy(targetIds);
#if USE_EDITOR || !BUILD_RELEASE
    auto it = Objects.Find(obj->GetID());
    if (it == Objects.End())
    {
        LOG(Error, "Cannot invoke RPC method '{0}.{1}' on object '{2}' that is not registered in networking (use 'NetworkReplicator.AddObject').", type.ToString(), String(name), obj->GetID());
    }
#endif
    ObjectsLock.Unlock();
}

void NetworkInternal::NetworkReplicatorClientConnected(NetworkClient* client)
{
    ScopeLock lock(ObjectsLock);
    NewClients.Add(client);
}

void NetworkInternal::NetworkReplicatorClientDisconnected(NetworkClient* client)
{
    ScopeLock lock(ObjectsLock);
    NewClients.Remove(client);

    // Remove any objects owned by that client
    const uint32 clientId = client->ClientId;
    for (auto it = Objects.Begin(); it.IsNotEnd(); ++it)
    {
        auto& item = it->Item;
        ScriptingObject* obj = item.Object.Get();
        if (obj && item.Spawned && item.OwnerClientId == clientId)
        {
            // Register for despawning (batched during update)
            auto& despawn = DespawnQueue.AddOne();
            despawn.Id = obj->GetID();
            despawn.Targets = MoveTemp(item.TargetClientIds);

            // Delete object locally
            NETWORK_REPLICATOR_LOG(Info, "[NetworkReplicator] Despawn object {}", item.ObjectId);
            if (Hierarchy && item.Role == NetworkObjectRole::OwnedAuthoritative)
                Hierarchy->RemoveObject(obj);
            if (item.AsNetworkObject)
                item.AsNetworkObject->OnNetworkDespawn();
            DeleteNetworkObject(obj);
            Objects.Remove(it);
        }
    }
}

void NetworkInternal::NetworkReplicatorClear()
{
    ScopeLock lock(ObjectsLock);

    // Cleanup
    NETWORK_REPLICATOR_LOG(Info, "[NetworkReplicator] Shutdown");
    NetworkReplicator::SetHierarchy(nullptr);
    for (auto it = Objects.Begin(); it.IsNotEnd(); ++it)
    {
        auto& item = it->Item;
        ScriptingObject* obj = item.Object.Get();
        if (obj && item.Spawned)
        {
            // Cleanup any spawned objects
            if (item.AsNetworkObject)
                item.AsNetworkObject->OnNetworkDespawn();
            DeleteNetworkObject(obj);
            Objects.Remove(it);
        }
    }
    RpcQueue.Clear();
    SpawnQueue.Clear();
    DespawnQueue.Clear();
    IdsRemappingTable.Clear();
    SAFE_DELETE(CachedWriteStream);
    SAFE_DELETE(CachedReadStream);
    SAFE_DELETE(CachedReplicationResult);
    NewClients.Clear();
    CachedTargets.Clear();
    DespawnedObjects.Clear();
}

void NetworkInternal::NetworkReplicatorPreUpdate()
{
    // Inject ObjectsLookupIdMapping to properly map networked object ids into local object ids (deserialization with Scripting::TryFindObject will remap objects)
    Scripting::ObjectsLookupIdMapping.Set(&IdsRemappingTable);
}

void NetworkInternal::NetworkReplicatorUpdate()
{
    PROFILE_CPU();
    ScopeLock lock(ObjectsLock);
    if (Objects.Count() == 0)
        return;
    const bool isClient = NetworkManager::IsClient();
    const bool isServer = NetworkManager::IsServer();
    const bool isHost = NetworkManager::IsHost();
    NetworkPeer* peer = NetworkManager::Peer;

    if (!isClient && NewClients.Count() != 0)
    {
        // Sync any previously spawned objects with late-joining clients
        PROFILE_CPU_NAMED("NewClients");
        // TODO: try iterative loop over several frames to reduce both server and client perf-spikes in case of large amount of spawned objects
        ChunkedArray<SpawnItem, 256> spawnItems;
        Array<SpawnGroup, InlinedAllocation<8>> spawnGroups;
        for (auto it = Objects.Begin(); it.IsNotEnd(); ++it)
        {
            auto& item = it->Item;
            ScriptingObject* obj = item.Object.Get();
            if (!obj || !item.Spawned)
                continue;

            // Setup spawn item for this object
            auto& spawnItem = spawnItems.AddOne();
            spawnItem.Object = obj;
            spawnItem.Targets.Link(item.TargetClientIds);
            spawnItem.OwnerClientId = item.OwnerClientId;
            spawnItem.Role = item.Role;

            SetupObjectSpawnGroupItem(obj, spawnGroups, spawnItem);
        }

        // Groups of objects to spawn
        for (SpawnGroup& g : spawnGroups)
        {
            SendObjectSpawnMessage(g, NewClients);
        }
        NewClients.Clear();
    }

    // Despawn
    if (DespawnQueue.Count() != 0)
    {
        PROFILE_CPU_NAMED("DespawnQueue");
        for (DespawnItem& e : DespawnQueue)
        {
            // Send despawn message
            NETWORK_REPLICATOR_LOG(Info, "[NetworkReplicator] Despawn object ID={}", e.Id.ToString());
            NetworkMessageObjectDespawn msgData;
            msgData.ObjectId = e.Id;
            if (isClient)
            {
                // Remap local client object ids into server ids
                IdsRemappingTable.KeyOf(msgData.ObjectId, &msgData.ObjectId);
            }
            NetworkMessage msg = peer->BeginSendMessage();
            msg.WriteStructure(msgData);
            BuildCachedTargets(NetworkManager::Clients, e.Targets);
            if (isClient)
                peer->EndSendMessage(NetworkChannelType::ReliableOrdered, msg);
            else
                peer->EndSendMessage(NetworkChannelType::ReliableOrdered, msg, CachedTargets);
        }
        DespawnQueue.Clear();
    }

    // Spawn
    if (SpawnQueue.Count() != 0)
    {
        PROFILE_CPU_NAMED("SpawnQueue");

        // Propagate hierarchical ownership from spawned parent to spawned child objects (eg. spawned script and spawned actor with set hierarchical ownership on actor which should affect script too)
        // TODO: maybe we can propagate ownership within spawn groups only?
        for (SpawnItem& e : SpawnQueue)
        {
            if (e.HasOwnership && e.HierarchicalOwnership)
            {
                for (auto& q : SpawnQueue)
                {
                    if (!q.HasOwnership && IsParentOf(q.Object, e.Object))
                    {
                        // Inherit ownership
                        q.HasOwnership = true;
                        q.Role = e.Role;
                        q.OwnerClientId = e.OwnerClientId;
                        break;
                    }
                }
            }
        }

        // Batch spawned objects into groups (eg. player actor with scripts and child actors merged as a single spawn message)
        // That's because NetworkReplicator::SpawnObject can be called in separate for different actors/scripts of a single prefab instance but we want to spawn it at once over the network
        Array<SpawnGroup, InlinedAllocation<8>> spawnGroups;
        for (SpawnItem& e : SpawnQueue)
        {
            ScriptingObject* obj = e.Object.Get();
            if (!obj)
                continue;
            auto it = Objects.Find(obj->GetID());
            if (it == Objects.End())
            {
                // Ensure that object is added to the replication locally
                NetworkReplicator::AddObject(obj);
                it = Objects.Find(obj->GetID());
            }
            if (it == Objects.End())
                continue; // Skip deleted objects
            auto& item = it->Item;
            if (item.OwnerClientId != NetworkManager::LocalClientId || item.Role != NetworkObjectRole::OwnedAuthoritative)
                continue; // Skip spawning objects that we don't own

            if (e.HasOwnership)
            {
                if (item.Role != e.Role)
                {
                    if (Hierarchy && item.Role == NetworkObjectRole::OwnedAuthoritative)
                        Hierarchy->RemoveObject(obj);
                    item.Role = e.Role;
                    if (Hierarchy && item.Role == NetworkObjectRole::OwnedAuthoritative)
                        Hierarchy->AddObject(obj);
                }
                item.OwnerClientId = e.OwnerClientId;
                if (e.HierarchicalOwnership)
                    NetworkReplicator::SetObjectOwnership(obj, e.OwnerClientId, e.Role, true);
            }
            if (e.Targets.IsValid())
            {
                // TODO: if we spawn object with custom set of targets clientsIds on client, then send it over to the server
                if (NetworkManager::IsClient())
                    MISSING_CODE("Sending TargetClientIds over to server for partial object replication.");
                item.TargetClientIds = MoveTemp(e.Targets);
            }
            item.Spawned = true;
            NETWORK_REPLICATOR_LOG(Info, "[NetworkReplicator] Spawn object ID={}", item.ToString());

            SetupObjectSpawnGroupItem(obj, spawnGroups, e);
        }

        // Spawn groups of objects
        ChunkedArray<SpawnItem, 256> spawnItems;
        for (SpawnGroup& g : spawnGroups)
        {
            // Include any added objects within spawn group that were not spawned manually (eg. AddObject for script/actor attached to spawned actor)
            ScriptingObject* groupRoot = g.Items[0]->Object.Get();
            FindObjectsForSpawn(g, spawnItems, groupRoot);

            SendObjectSpawnMessage(g, NetworkManager::Clients);

            spawnItems.Clear();
        }
        SpawnQueue.Clear();
    }

    // Apply parts replication
    {
        PROFILE_CPU_NAMED("ReplicationParts");
        for (int32 i = ReplicationParts.Count() - 1; i >= 0; i--)
        {
            auto& e = ReplicationParts[i];
            if (e.PartsLeft > 0)
            {
                // TODO: remove replication items after some TTL to prevent memory leaks
                continue;
            }
            ScriptingObject* obj = e.Object.Get();
            if (obj)
            {
                auto it = Objects.Find(obj->GetID());
                if (it != Objects.End())
                {
                    auto& item = it->Item;

                    // Replicate from all collected parts data
                    InvokeObjectReplication(item, e.OwnerFrame, e.Data.Get(), e.Data.Count(), e.OwnerClientId);
                }
            }

            ReplicationParts.RemoveAt(i);
        }
    }

    // Replicate all owned networked objects with other clients or server
    if (!CachedReplicationResult)
        CachedReplicationResult = New<NetworkReplicationHierarchyUpdateResult>();
    CachedReplicationResult->Init();
    if (!isClient && NetworkManager::Clients.IsEmpty())
    {
        // No need to update replication when nobody's around
    }
    else if (Hierarchy)
    {
        // Tick using hierarchy
        PROFILE_CPU_NAMED("ReplicationHierarchyUpdate");
        Hierarchy->Update(CachedReplicationResult);
    }
    else
    {
        // Tick all owned objects
        PROFILE_CPU_NAMED("ReplicationUpdate");
        for (auto it = Objects.Begin(); it.IsNotEnd(); ++it)
        {
            auto& item = it->Item;
            ScriptingObject* obj = item.Object.Get();
            if (!obj)
            {
                // Object got deleted
                NETWORK_REPLICATOR_LOG(Info, "[NetworkReplicator] Remove object {}, owned by {}", item.ToString(), item.ParentId.ToString());
                Objects.Remove(it);
                continue;
            }
            if (item.Role != NetworkObjectRole::OwnedAuthoritative)
                continue; // Send replication messages of only owned objects or from other client objects
            CachedReplicationResult->AddObject(obj);
        }
    }
    if (CachedReplicationResult->_entries.HasItems())
    {
        PROFILE_CPU_NAMED("Replication");
        if (CachedWriteStream == nullptr)
            CachedWriteStream = New<NetworkStream>();
        NetworkStream* stream = CachedWriteStream;
        stream->SenderId = NetworkManager::LocalClientId;
        // TODO: use Job System when replicated objects count is large
        for (auto& e : CachedReplicationResult->_entries)
        {
            ScriptingObject* obj = e.Object;
            auto it = Objects.Find(obj->GetID());
            if (it.IsEnd())
                continue;
            auto& item = it->Item;

            // Skip serialization of objects that none will receive
            if (!isClient)
            {
                BuildCachedTargets(item, e.TargetClients);
                if (CachedTargets.Count() == 0)
                    continue;
            }

            if (item.AsNetworkObject)
                item.AsNetworkObject->OnNetworkSerialize();

            // Serialize object
            stream->Initialize();
            const bool failed = NetworkReplicator::InvokeSerializer(obj->GetTypeHandle(), obj, stream, true);
            if (failed)
            {
                //NETWORK_REPLICATOR_LOG(Error, "[NetworkReplicator] Cannot serialize object {} of type {} (missing serialization logic)", item.ToString(), obj->GetType().ToString());
                continue;
            }

            // Send object to clients
            const uint32 size = stream->GetPosition();
            ASSERT(size <= MAX_uint16)
            NetworkMessageObjectReplicate msgData;
            msgData.OwnerFrame = NetworkManager::Frame;
            msgData.ObjectId = item.ObjectId;
            msgData.ParentId = item.ParentId;
            if (isClient)
            {
                // Remap local client object ids into server ids
                IdsRemappingTable.KeyOf(msgData.ObjectId, &msgData.ObjectId);
                IdsRemappingTable.KeyOf(msgData.ParentId, &msgData.ParentId);
            }
            GetNetworkName(msgData.ObjectTypeName, obj->GetType().Fullname);
            msgData.DataSize = size;
            const uint32 msgMaxData = peer->Config.MessageSize - sizeof(NetworkMessageObjectReplicate);
            const uint32 partMaxData = peer->Config.MessageSize - sizeof(NetworkMessageObjectReplicatePart);
            uint32 partsCount = 1;
            uint32 dataStart = 0;
            uint32 msgDataSize = size;
            if (size > msgMaxData)
            {
                // Send msgMaxData within first message
                msgDataSize = msgMaxData;
                dataStart += msgMaxData;

                // Send rest of the data in separate parts
                partsCount += Math::DivideAndRoundUp(size - dataStart, partMaxData);
            }
            else
                dataStart += size;
            ASSERT(partsCount <= MAX_uint8)
            msgData.PartsCount = partsCount;
            NetworkMessage msg = peer->BeginSendMessage();
            msg.WriteStructure(msgData);
            msg.WriteBytes(stream->GetBuffer(), msgDataSize);
            if (isClient)
                peer->EndSendMessage(NetworkChannelType::Unreliable, msg);
            else
                peer->EndSendMessage(NetworkChannelType::Unreliable, msg, CachedTargets);

            // Send all other parts
            for (uint32 partIndex = 1; partIndex < partsCount; partIndex++)
            {
                NetworkMessageObjectReplicatePart msgDataPart;
                msgDataPart.OwnerFrame = msgData.OwnerFrame;
                msgDataPart.ObjectId = msgData.ObjectId;
                msgDataPart.DataSize = msgData.DataSize;
                msgDataPart.PartsCount = msgData.PartsCount;
                msgDataPart.PartStart = dataStart;
                msgDataPart.PartSize = Math::Min(size - dataStart, partMaxData);
                msg = peer->BeginSendMessage();
                msg.WriteStructure(msgDataPart);
                msg.WriteBytes(stream->GetBuffer() + msgDataPart.PartStart, msgDataPart.PartSize);
                dataStart += msgDataPart.PartSize;
                if (isClient)
                    peer->EndSendMessage(NetworkChannelType::Unreliable, msg);
                else
                    peer->EndSendMessage(NetworkChannelType::Unreliable, msg, CachedTargets);
            }
            ASSERT_LOW_LAYER(dataStart == size);

            // TODO: stats for bytes send per object type
        }
    }

    // Invoke RPCs
    {
<<<<<<< HEAD
        ScriptingObject* obj = e.Object.Get();
        if (!obj)
            continue;
        auto it = Objects.Find(obj->GetID());
        if (it == Objects.End())
            continue;
        auto& item = it->Item;

        // Send RPC message
        //NETWORK_REPLICATOR_LOG(Info, "[NetworkReplicator] Rpc {}::{} object ID={}", e.Name.First.ToString(), String(e.Name.Second), item.ToString());
        NetworkMessageObjectRpc msgData;
        msgData.ObjectId = item.ObjectId;
        if (isClient)
        {
            // Remap local client object ids into server ids
            IdsRemappingTable.KeyOf(msgData.ObjectId, &msgData.ObjectId);
        }
        GetNetworkName(msgData.RpcTypeName, e.Name.First.GetType().Fullname);
        GetNetworkName(msgData.RpcName, e.Name.Second);
        msgData.ArgsSize = (uint16)e.ArgsData.Length();
        NetworkMessage msg = peer->BeginSendMessage();
        msg.WriteStructure(msgData);
        msg.WriteBytes(e.ArgsData.Get(), e.ArgsData.Length());
        NetworkChannelType channel = (NetworkChannelType)e.Info.Channel;
        if (e.Info.Server && isClient)
=======
        PROFILE_CPU_NAMED("Rpc");
        for (auto& e : RpcQueue)
>>>>>>> 90d633fb
        {
            ScriptingObject* obj = e.Object.Get();
            if (!obj)
                continue;
            auto it = Objects.Find(obj->GetID());
            if (it == Objects.End())
                continue;
            auto& item = it->Item;

            // Send despawn message
            //NETWORK_REPLICATOR_LOG(Info, "[NetworkReplicator] Rpc {}::{} object ID={}", e.Name.First.ToString(), String(e.Name.Second), item.ToString());
            NetworkMessageObjectRpc msgData;
            msgData.ObjectId = item.ObjectId;
            if (isClient)
            {
                // Remap local client object ids into server ids
                IdsRemappingTable.KeyOf(msgData.ObjectId, &msgData.ObjectId);
            }
            GetNetworkName(msgData.RpcTypeName, e.Name.First.GetType().Fullname);
            GetNetworkName(msgData.RpcName, e.Name.Second);
            msgData.ArgsSize = (uint16)e.ArgsData.Length();
            NetworkMessage msg = peer->BeginSendMessage();
            msg.WriteStructure(msgData);
            msg.WriteBytes(e.ArgsData.Get(), e.ArgsData.Length());
            NetworkChannelType channel = (NetworkChannelType)e.Info.Channel;
            if (e.Info.Server && isClient)
            {
                // Client -> Server
#if USE_NETWORK_REPLICATOR_LOG
                if (e.Targets.Length() != 0)
                    NETWORK_REPLICATOR_LOG(Error, "[NetworkReplicator] Server RPC '{}::{}' called with non-empty list of targets is not supported (only server will receive it)", e.Name.First.ToString(), e.Name.Second.ToString());
#endif
                peer->EndSendMessage(channel, msg);
            }
            else if (e.Info.Client && (isServer || isHost))
            {
                // Server -> Client(s)
                BuildCachedTargets(NetworkManager::Clients, item.TargetClientIds, e.Targets, NetworkManager::LocalClientId);
                peer->EndSendMessage(channel, msg, CachedTargets);
            }
        }
        RpcQueue.Clear();
    }

    // Clear networked objects mapping table
    Scripting::ObjectsLookupIdMapping.Set(nullptr);
}

void NetworkInternal::OnNetworkMessageObjectReplicate(NetworkEvent& event, NetworkClient* client, NetworkPeer* peer)
{
    PROFILE_CPU();
    NetworkMessageObjectReplicate msgData;
    event.Message.ReadStructure(msgData);
    ScopeLock lock(ObjectsLock);
    if (DespawnedObjects.Contains(msgData.ObjectId))
        return; // Skip replicating not-existing objects
    NetworkReplicatedObject* e = ResolveObject(msgData.ObjectId, msgData.ParentId, msgData.ObjectTypeName);
    if (!e)
        return;
    auto& item = *e;

    // Reject event from someone who is not an object owner
    if (client && item.OwnerClientId != client->ClientId)
        return;

    const uint32 senderClientId = client ? client->ClientId : NetworkManager::ServerClientId;
    if (msgData.PartsCount == 1)
    {
        // Replicate
        InvokeObjectReplication(item, msgData.OwnerFrame, event.Message.Buffer + event.Message.Position, msgData.DataSize, senderClientId);
    }
    else
    {
        // Add to replication from multiple parts
        const uint16 msgMaxData = peer->Config.MessageSize - sizeof(NetworkMessageObjectReplicate);
        ReplicateItem* replicateItem = AddObjectReplicateItem(event, msgData, 0, msgMaxData, senderClientId);
        replicateItem->Object = e->Object;
    }
}

void NetworkInternal::OnNetworkMessageObjectReplicatePart(NetworkEvent& event, NetworkClient* client, NetworkPeer* peer)
{
    PROFILE_CPU();
    NetworkMessageObjectReplicatePart msgData;
    event.Message.ReadStructure(msgData);
    ScopeLock lock(ObjectsLock);
    if (DespawnedObjects.Contains(msgData.ObjectId))
        return; // Skip replicating not-existing objects

    const uint32 senderClientId = client ? client->ClientId : NetworkManager::ServerClientId;
    AddObjectReplicateItem(event, msgData, msgData.PartStart, msgData.PartSize, senderClientId);
}

void NetworkInternal::OnNetworkMessageObjectSpawn(NetworkEvent& event, NetworkClient* client, NetworkPeer* peer)
{
    PROFILE_CPU();
    NetworkMessageObjectSpawn msgData;
    event.Message.ReadStructure(msgData);
    auto* msgDataItems = (NetworkMessageObjectSpawnItem*)event.Message.SkipBytes(msgData.ItemsCount * sizeof(NetworkMessageObjectSpawnItem));
    if (msgData.ItemsCount == 0)
        return;
    ScopeLock lock(ObjectsLock);

    // Check if that object has been already spawned
    auto& rootItem = msgDataItems[0];
    NetworkReplicatedObject* root = ResolveObject(rootItem.ObjectId, rootItem.ParentId, rootItem.ObjectTypeName);
    if (root)
    {
        // Object already exists locally so just synchronize the ownership (and mark as spawned)
        for (int32 i = 0; i < msgData.ItemsCount; i++)
        {
            auto& msgDataItem = msgDataItems[i];
            NetworkReplicatedObject* e = ResolveObject(msgDataItem.ObjectId, msgDataItem.ParentId, msgDataItem.ObjectTypeName);
            auto& item = *e;
            item.Spawned = true;
            if (NetworkManager::IsClient())
            {
                // Server always knows the best so update ownership of the existing object
                item.OwnerClientId = msgData.OwnerClientId;
                if (item.Role == NetworkObjectRole::OwnedAuthoritative)
                {
                    if (Hierarchy)
                        Hierarchy->AddObject(item.Object);
                    item.Role = NetworkObjectRole::Replicated;
                }
            }
            else if (item.OwnerClientId != msgData.OwnerClientId)
            {
                // Other client spawned object with a different owner
                // TODO: send reply message to inform about proper object ownership that client
            }
        }
        return;
    }

    // Recreate object locally (spawn only root)
    Actor* prefabInstance = nullptr;
    Array<ScriptingObject*> objects;
    if (msgData.PrefabId.IsValid())
    {
        const NetworkReplicatedObject* parent = ResolveObject(rootItem.ParentId);
        Actor* parentActor = parent && parent->Object && parent->Object->Is<Actor>() ? parent->Object.As<Actor>() : nullptr;
        if (parentActor && parentActor->GetPrefabID() == msgData.PrefabId)
        {
            // Reuse parent object as prefab instance
            prefabInstance = parentActor;
        }
        else if ((parentActor = Scripting::TryFindObject<Actor>(rootItem.ParentId)))
        {
            // Try to find that spawned prefab (eg. prefab with networked script was spawned before so now we need to link it)
            for (Actor* child : parentActor->Children)
            {
                if (child->GetPrefabID() == msgData.PrefabId)
                {
                    if (Objects.Contains(child->GetID()))
                    {
                        ScriptingObject* obj = FindPrefabObject(child, rootItem.PrefabObjectID);
                        if (Objects.Contains(obj->GetID()))
                        {
                            // Other instance with already spawned network object
                            obj = nullptr;
                        }
                        else
                        {
                            // Reuse already spawned object within a parent
                            prefabInstance = child;
                            break;
                        }
                    }
                }
            }
        }
        if (!prefabInstance)
        {
            // Spawn prefab
            auto prefab = (Prefab*)LoadAsset(msgData.PrefabId, Prefab::TypeInitializer);
            if (!prefab)
            {
                NETWORK_REPLICATOR_LOG(Error, "[NetworkReplicator] Failed to find prefab {}", msgData.PrefabId.ToString());
                return;
            }
            prefabInstance = PrefabManager::SpawnPrefab(prefab, nullptr, nullptr);
            if (!prefabInstance)
            {
                NETWORK_REPLICATOR_LOG(Error, "[NetworkReplicator] Failed to spawn object type {}", msgData.PrefabId.ToString());
                return;
            }
        }

        // Resolve objects from prefab instance
        objects.Resize(msgData.ItemsCount);
        for (int32 i = 0; i < msgData.ItemsCount; i++)
        {
            auto& msgDataItem = msgDataItems[i];
            ScriptingObject* obj = FindPrefabObject(prefabInstance, msgDataItem.PrefabObjectID);
            if (!obj)
            {
                NETWORK_REPLICATOR_LOG(Error, "[NetworkReplicator] Failed to find object {} in prefab {}", msgDataItem.PrefabObjectID.ToString(), msgData.PrefabId.ToString());
                Delete(prefabInstance);
                return;
            }
            objects[i] = obj;
        }
    }
    else if (msgData.ItemsCount == 1)
    {
        // Spawn object
        const ScriptingTypeHandle objectType = Scripting::FindScriptingType(rootItem.ObjectTypeName);
        ScriptingObject* obj = ScriptingObject::NewObject(objectType);
        if (!obj)
        {
            NETWORK_REPLICATOR_LOG(Error, "[NetworkReplicator] Failed to spawn object type {}", String(rootItem.ObjectTypeName));
            return;
        }
        objects.Add(obj);
    }
    else
    {
        // Spawn objects
        objects.Resize(msgData.ItemsCount);
        for (int32 i = 0; i < msgData.ItemsCount; i++)
        {
            auto& msgDataItem = msgDataItems[i];
            const ScriptingTypeHandle objectType = Scripting::FindScriptingType(msgDataItem.ObjectTypeName);
            ScriptingObject* obj = ScriptingObject::NewObject(objectType);
            if (!obj)
            {
                NETWORK_REPLICATOR_LOG(Error, "[NetworkReplicator] Failed to spawn object type {}", String(msgDataItem.ObjectTypeName));
                for (ScriptingObject* e : objects)
                    Delete(e);
                return;
            }
            objects[i] = obj;
            if (i != 0)
            {
                // Link hierarchy of spawned objects before calling any networking code for them
                if (auto sceneObject = ScriptingObject::Cast<SceneObject>(obj))
                {
                    Actor* parent = nullptr;
                    for (int32 j = 0; j < i; j++)
                    {
                        if (msgDataItems[j].ObjectId == msgDataItem.ParentId)
                        {
                            parent = ScriptingObject::Cast<Actor>(objects[j]);
                            break;
                        }
                    }
                    if (parent)
                        sceneObject->SetParent(parent);
                }
            }
        }
    }

    // Add all newly spawned objects
    for (int32 i = 0; i < msgData.ItemsCount; i++)
    {
        auto& msgDataItem = msgDataItems[i];
        ScriptingObject* obj = objects[i];
        if (!obj->IsRegistered())
            obj->RegisterObject();
        const NetworkReplicatedObject* parent = ResolveObject(msgDataItem.ParentId);

        // Add object to the list
        NetworkReplicatedObject item;
        item.Object = obj;
        item.AsNetworkObject = ScriptingObject::ToInterface<INetworkObject>(obj);
        item.ObjectId = obj->GetID();
        item.ParentId = parent ? parent->ObjectId : Guid::Empty;
        item.OwnerClientId = msgData.OwnerClientId;
        item.Role = NetworkObjectRole::Replicated;
        if (item.OwnerClientId == NetworkManager::LocalClientId)
        {
            // Upgrade ownership automatically (eg. server spawned object that local client should own)
            item.Role = NetworkObjectRole::OwnedAuthoritative;
        }
        item.Spawned = true;
        NETWORK_REPLICATOR_LOG(Info, "[NetworkReplicator] Add new object {}:{}, parent {}:{}", item.ToString(), obj->GetType().ToString(), item.ParentId.ToString(), parent ? parent->Object->GetType().ToString() : String::Empty);
        Objects.Add(MoveTemp(item));
        if (Hierarchy && item.Role == NetworkObjectRole::OwnedAuthoritative)
            Hierarchy->AddObject(obj);

        // Boost future lookups by using indirection
        NETWORK_REPLICATOR_LOG(Info, "[NetworkReplicator] Remap object ID={} into object {}:{}", msgDataItem.ObjectId, item.ToString(), obj->GetType().ToString());
        IdsRemappingTable.Add(msgDataItem.ObjectId, item.ObjectId);
    }

    // Spawn all newly spawned objects (ensure to have valid ownership hierarchy set before spawning object)
    for (int32 i = 0; i < msgData.ItemsCount; i++)
    {
        auto& msgDataItem = msgDataItems[i];
        ScriptingObject* obj = objects[i];
        auto it = Objects.Find(obj->GetID());
        auto& item = it->Item;
        const NetworkReplicatedObject* parent = ResolveObject(msgDataItem.ParentId);

        // Automatic parenting for scene objects
        auto sceneObject = ScriptingObject::Cast<SceneObject>(obj);
        if (sceneObject)
        {
            if (parent && parent->Object.Get() && parent->Object->Is<Actor>())
                sceneObject->SetParent(parent->Object.As<Actor>());
            else if (auto* parentActor = Scripting::TryFindObject<Actor>(msgDataItem.ParentId))
                sceneObject->SetParent(parentActor);
            else if (msgDataItem.ParentId.IsValid())
            {
#if USE_NETWORK_REPLICATOR_LOG
                // Ignore case when parent object in a message was a scene (eg. that is already unloaded on a client)
                AssetInfo assetInfo;
                if (!Content::GetAssetInfo(msgDataItem.ParentId, assetInfo) || assetInfo.TypeName != TEXT("FlaxEngine.SceneAsset"))
                {
                    NETWORK_REPLICATOR_LOG(Error, "[NetworkReplicator] Failed to find object {} as parent to spawned object", msgDataItem.ParentId.ToString());
                }
#endif
            }
        }
        else if (!parent && msgDataItem.ParentId.IsValid())
        {
            NETWORK_REPLICATOR_LOG(Error, "[NetworkReplicator] Failed to find object {} as parent to spawned object", msgDataItem.ParentId.ToString());
        }

        if (item.AsNetworkObject)
            item.AsNetworkObject->OnNetworkSpawn();
    }

    // TODO: if  we're server then spawn this object further on other clients (use TargetClientIds for that object - eg. object spawned by client on client for certain set of other clients only)
}

void NetworkInternal::OnNetworkMessageObjectDespawn(NetworkEvent& event, NetworkClient* client, NetworkPeer* peer)
{
    PROFILE_CPU();
    NetworkMessageObjectDespawn msgData;
    event.Message.ReadStructure(msgData);
    ScopeLock lock(ObjectsLock);
    NetworkReplicatedObject* e = ResolveObject(msgData.ObjectId);
    if (e)
    {
        auto& item = *e;
        ScriptingObject* obj = item.Object.Get();
        if (!obj || !item.Spawned)
            return;

        // Reject event from someone who is not an object owner
        if (client && item.OwnerClientId != client->ClientId)
            return;

        // Remove object
        NETWORK_REPLICATOR_LOG(Info, "[NetworkReplicator] Despawn object {}", msgData.ObjectId);
        if (Hierarchy && item.Role == NetworkObjectRole::OwnedAuthoritative)
            Hierarchy->RemoveObject(obj);
        DespawnedObjects.Add(msgData.ObjectId);
        if (item.AsNetworkObject)
            item.AsNetworkObject->OnNetworkDespawn();
        Objects.Remove(obj);
        DeleteNetworkObject(obj);
    }
    else
    {
        NETWORK_REPLICATOR_LOG(Error, "[NetworkReplicator] Failed to despawn object {}", msgData.ObjectId);
    }
}

void NetworkInternal::OnNetworkMessageObjectRole(NetworkEvent& event, NetworkClient* client, NetworkPeer* peer)
{
    PROFILE_CPU();
    NetworkMessageObjectRole msgData;
    event.Message.ReadStructure(msgData);
    ScopeLock lock(ObjectsLock);
    NetworkReplicatedObject* e = ResolveObject(msgData.ObjectId);
    if (e)
    {
        auto& item = *e;
        ScriptingObject* obj = item.Object.Get();
        if (!obj)
            return;

        // Reject event from someone who is not an object owner
        if (client && item.OwnerClientId != client->ClientId)
            return;

        // Update
        item.OwnerClientId = msgData.OwnerClientId;
        item.LastOwnerFrame = 1;
        if (item.OwnerClientId == NetworkManager::LocalClientId)
        {
            // Upgrade ownership automatically
            if (Hierarchy && item.Role != NetworkObjectRole::OwnedAuthoritative)
                Hierarchy->AddObject(obj);
            item.Role = NetworkObjectRole::OwnedAuthoritative;
            item.LastOwnerFrame = 0;
        }
        else if (item.Role == NetworkObjectRole::OwnedAuthoritative)
        {
            // Downgrade ownership automatically
            if (Hierarchy)
                Hierarchy->RemoveObject(obj);
            item.Role = NetworkObjectRole::Replicated;
        }
        if (!NetworkManager::IsClient())
        {
            // Server has to broadcast ownership message to the other clients
            SendObjectRoleMessage(item, client);
        }
    }
    else
    {
        NETWORK_REPLICATOR_LOG(Error, "[NetworkReplicator] Unknown object role update {}", msgData.ObjectId);
    }
}

void NetworkInternal::OnNetworkMessageObjectRpc(NetworkEvent& event, NetworkClient* client, NetworkPeer* peer)
{
    PROFILE_CPU();
    NetworkMessageObjectRpc msgData;
    event.Message.ReadStructure(msgData);
    ScopeLock lock(ObjectsLock);
    NetworkReplicatedObject* e = ResolveObject(msgData.ObjectId);
    if (e)
    {
        auto& item = *e;
        ScriptingObject* obj = item.Object.Get();
        if (!obj)
            return;

        // Find RPC info
        NetworkRpcName name;
        name.First = Scripting::FindScriptingType(msgData.RpcTypeName);
        name.Second = msgData.RpcName;
        const NetworkRpcInfo* info = NetworkRpcInfo::RPCsTable.TryGet(name);
        if (!info)
        {
            NETWORK_REPLICATOR_LOG(Error, "[NetworkReplicator] Unknown RPC {}::{} for object {}", String(msgData.RpcTypeName), String(msgData.RpcName), msgData.ObjectId);
            return;
        }

        // Validate RPC
        if (info->Server && NetworkManager::IsClient())
        {
            NETWORK_REPLICATOR_LOG(Error, "[NetworkReplicator] Cannot invoke server RPC {}::{} on client", String(msgData.RpcTypeName), String(msgData.RpcName));
            return;
        }
        if (info->Client && NetworkManager::IsServer())
        {
            NETWORK_REPLICATOR_LOG(Error, "[NetworkReplicator] Cannot invoke client RPC {}::{} on server", String(msgData.RpcTypeName), String(msgData.RpcName));
            return;
        }

        // Setup message reading stream
        if (CachedReadStream == nullptr)
            CachedReadStream = New<NetworkStream>();
        NetworkStream* stream = CachedReadStream;
        stream->SenderId = client ? client->ClientId : NetworkManager::ServerClientId;
        stream->Initialize(event.Message.Buffer + event.Message.Position, msgData.ArgsSize);

        // Execute RPC
        info->Execute(obj, stream, info->Tag);
    }
    else
    {
        NETWORK_REPLICATOR_LOG(Error, "[NetworkReplicator] Unknown object {} RPC {}::{}", msgData.ObjectId, String(msgData.RpcTypeName), String(msgData.RpcName));
    }
}<|MERGE_RESOLUTION|>--- conflicted
+++ resolved
@@ -1522,36 +1522,8 @@
 
     // Invoke RPCs
     {
-<<<<<<< HEAD
-        ScriptingObject* obj = e.Object.Get();
-        if (!obj)
-            continue;
-        auto it = Objects.Find(obj->GetID());
-        if (it == Objects.End())
-            continue;
-        auto& item = it->Item;
-
-        // Send RPC message
-        //NETWORK_REPLICATOR_LOG(Info, "[NetworkReplicator] Rpc {}::{} object ID={}", e.Name.First.ToString(), String(e.Name.Second), item.ToString());
-        NetworkMessageObjectRpc msgData;
-        msgData.ObjectId = item.ObjectId;
-        if (isClient)
-        {
-            // Remap local client object ids into server ids
-            IdsRemappingTable.KeyOf(msgData.ObjectId, &msgData.ObjectId);
-        }
-        GetNetworkName(msgData.RpcTypeName, e.Name.First.GetType().Fullname);
-        GetNetworkName(msgData.RpcName, e.Name.Second);
-        msgData.ArgsSize = (uint16)e.ArgsData.Length();
-        NetworkMessage msg = peer->BeginSendMessage();
-        msg.WriteStructure(msgData);
-        msg.WriteBytes(e.ArgsData.Get(), e.ArgsData.Length());
-        NetworkChannelType channel = (NetworkChannelType)e.Info.Channel;
-        if (e.Info.Server && isClient)
-=======
         PROFILE_CPU_NAMED("Rpc");
         for (auto& e : RpcQueue)
->>>>>>> 90d633fb
         {
             ScriptingObject* obj = e.Object.Get();
             if (!obj)
@@ -1561,7 +1533,7 @@
                 continue;
             auto& item = it->Item;
 
-            // Send despawn message
+            // Send RPC message
             //NETWORK_REPLICATOR_LOG(Info, "[NetworkReplicator] Rpc {}::{} object ID={}", e.Name.First.ToString(), String(e.Name.Second), item.ToString());
             NetworkMessageObjectRpc msgData;
             msgData.ObjectId = item.ObjectId;
