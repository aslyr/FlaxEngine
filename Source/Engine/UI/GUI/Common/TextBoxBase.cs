--- conflicted
+++ resolved
@@ -143,12 +143,8 @@
         /// Gets or sets a value indicating whether the text box can end edit via left click outside of the control
         /// </summary>
         [HideInEditor]
-<<<<<<< HEAD
         public bool EndEditOnClick { get; set; } = false;
-=======
-        public bool CanEndEditByClick { get; set; } = false;
->>>>>>> 93a0facd
-        
+
         /// <summary>
         /// Gets or sets a value indicating whether this is a multiline text box control.
         /// </summary>
@@ -1053,11 +1049,7 @@
             _viewOffset = isDeltaSlow ? _targetViewOffset : Float2.Lerp(_viewOffset, _targetViewOffset, deltaTime * 20.0f);
             
             // Clicking outside of the text box will end text editing. Left will keep the value, right will restore original value
-<<<<<<< HEAD
             if (_isEditing && EndEditOnClick)
-=======
-            if (_isEditing && CanEndEditByClick)
->>>>>>> 93a0facd
             {
                 if (!IsMouseOver && RootWindow.ContainsFocus)
                 {
@@ -1067,14 +1059,7 @@
                     }
                     else if (Input.GetMouseButtonDown(MouseButton.Right))
                     {
-<<<<<<< HEAD
                         RestoreTextFromStart();
-=======
-                        // Restore text from start
-                        SetSelection(-1);
-                        _text = _onStartEditValue;
-                        OnTextChanged();
->>>>>>> 93a0facd
                         RemoveFocus();
                     }
                 }
