--- conflicted
+++ resolved
@@ -89,14 +89,15 @@
         }
 
         /// <summary>
-<<<<<<< HEAD
         /// Loads the asset.
         /// </summary>
         /// <returns>The asset object.</returns>
         public Asset LoadAsync()
         {
-            return FlaxEngine.Content.LoadAsync<BinaryAsset>(ID);
-=======
+            return FlaxEngine.Content.LoadAsync<Asset>(ID);
+        }
+
+        /// <summary>
         /// Reloads the asset (if it's loaded).
         /// </summary>
         public void Reload()
@@ -106,7 +107,6 @@
             {
                 asset.Reload();
             }
->>>>>>> 55971167
         }
 
         /// <summary>
