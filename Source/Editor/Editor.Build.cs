// Copyright (c) 2012-2021 Wojciech Figat. All rights reserved.

using System.Collections.Generic;
using System.IO;
using Flax.Build;
using Flax.Build.NativeCpp;
using Microsoft.Win32;

/// <summary>
/// Editor module.
/// </summary>
public class Editor : EditorModule
{
    private void AddPlatformTools(BuildOptions options, string platformToolsRoot, string platformToolsRootExternal, string platform, string macro)
    {
        if (Directory.Exists(Path.Combine(platformToolsRoot, platform)))
        {
            // Platform Tools bundled inside Editor module
            options.PrivateDefinitions.Add(macro);
        }
        else
        {
            string externalPath = Path.Combine(platformToolsRootExternal, platform, "Editor", "PlatformTools");
            if (Directory.Exists(externalPath))
            {
                // Platform Tools inside external platform implementation location
                options.PrivateDefinitions.Add(macro);
                options.SourcePaths.Add(externalPath);
                AddSourceFileIfExists(options, Path.Combine(Globals.EngineRoot, "Source", "Platforms", platform, "Engine", "Platform", platform + "PlatformSettings.cs"));
            }
        }
    }

    /// <inheritdoc />
    public override void Setup(BuildOptions options)
    {
        base.Setup(options);

        options.PublicDependencies.Add("Engine");
        options.PrivateDependencies.Add("pugixml");
        options.PrivateDependencies.Add("UniversalAnalytics");
        options.PrivateDependencies.Add("ContentImporters");
        options.PrivateDependencies.Add("ContentExporters");
        options.PrivateDependencies.Add("ShadowsOfMordor");
        options.PrivateDependencies.Add("CSG");
        options.PrivateDependencies.Add("ShadersCompilation");
        options.PrivateDependencies.Add("MaterialGenerator");
        options.PrivateDependencies.Add("Renderer");
        options.PrivateDependencies.Add("TextureTool");
        options.PrivateDependencies.Add("Particles");

        var platformToolsRoot = Path.Combine(FolderPath, "Cooker", "Platform");
        var platformToolsRootExternal = Path.Combine(Globals.EngineRoot, "Source", "Platforms");
        if (options.Platform.Target == TargetPlatform.Windows)
        {
            AddPlatformTools(options, platformToolsRoot, platformToolsRootExternal, "Windows", "PLATFORM_TOOLS_WINDOWS");
            AddPlatformTools(options, platformToolsRoot, platformToolsRootExternal, "UWP", "PLATFORM_TOOLS_UWP");
            AddPlatformTools(options, platformToolsRoot, platformToolsRootExternal, "UWP", "PLATFORM_TOOLS_XBOX_ONE");
            AddPlatformTools(options, platformToolsRoot, platformToolsRootExternal, "PS4", "PLATFORM_TOOLS_PS4");
            AddPlatformTools(options, platformToolsRoot, platformToolsRootExternal, "XboxScarlett", "PLATFORM_TOOLS_XBOX_SCARLETT");
            AddPlatformTools(options, platformToolsRoot, platformToolsRootExternal, "Android", "PLATFORM_TOOLS_ANDROID");
        }
        AddPlatformTools(options, platformToolsRoot, platformToolsRootExternal, "Linux", "PLATFORM_TOOLS_LINUX");
<<<<<<< HEAD
        AddPlatformTools(options, platformToolsRoot, platformToolsRootExternal, "PS4", "PLATFORM_TOOLS_PS4");
        AddPlatformTools(options, platformToolsRoot, platformToolsRootExternal, "XboxScarlett", "PLATFORM_TOOLS_XBOX_SCARLETT");
        AddPlatformTools(options, platformToolsRoot, platformToolsRootExternal, "Android", "PLATFORM_TOOLS_ANDROID");
        AddPlatformTools(options, platformToolsRoot, platformToolsRootExternal, "Switch", "PLATFORM_TOOLS_SWITCH");
=======
>>>>>>> afea02d9

        // Visual Studio integration
        if (options.Platform.Target == TargetPlatform.Windows)
        {
            var path = Registry.GetValue("HKEY_CLASSES_ROOT\\TypeLib\\{80CC9F66-E7D8-4DDD-85B6-D9E6CD0E93E2}\\8.0\\0\\win32", null, null) as string;
            if (path != null && File.Exists(path))
                options.PrivateDefinitions.Add("USE_VISUAL_STUDIO_DTE");
        }
    }

    /// <inheritdoc />
    public override void GetFilesToDeploy(List<string> files)
    {
        files.Add(Path.Combine(FolderPath, "Editor.h"));
        files.Add(Path.Combine(FolderPath, "ProjectInfo.h"));

        files.Add(Path.Combine(FolderPath, "Cooker/CookingData.h"));
        files.Add(Path.Combine(FolderPath, "Cooker/GameCooker.h"));
        files.Add(Path.Combine(FolderPath, "Cooker/PlatformTools.h"));
        files.Add(Path.Combine(FolderPath, "Cooker/Steps/CookAssetsStep.h"));
    }
}<|MERGE_RESOLUTION|>--- conflicted
+++ resolved
@@ -59,15 +59,9 @@
             AddPlatformTools(options, platformToolsRoot, platformToolsRootExternal, "PS4", "PLATFORM_TOOLS_PS4");
             AddPlatformTools(options, platformToolsRoot, platformToolsRootExternal, "XboxScarlett", "PLATFORM_TOOLS_XBOX_SCARLETT");
             AddPlatformTools(options, platformToolsRoot, platformToolsRootExternal, "Android", "PLATFORM_TOOLS_ANDROID");
+            AddPlatformTools(options, platformToolsRoot, platformToolsRootExternal, "Switch", "PLATFORM_TOOLS_SWITCH");
         }
         AddPlatformTools(options, platformToolsRoot, platformToolsRootExternal, "Linux", "PLATFORM_TOOLS_LINUX");
-<<<<<<< HEAD
-        AddPlatformTools(options, platformToolsRoot, platformToolsRootExternal, "PS4", "PLATFORM_TOOLS_PS4");
-        AddPlatformTools(options, platformToolsRoot, platformToolsRootExternal, "XboxScarlett", "PLATFORM_TOOLS_XBOX_SCARLETT");
-        AddPlatformTools(options, platformToolsRoot, platformToolsRootExternal, "Android", "PLATFORM_TOOLS_ANDROID");
-        AddPlatformTools(options, platformToolsRoot, platformToolsRootExternal, "Switch", "PLATFORM_TOOLS_SWITCH");
-=======
->>>>>>> afea02d9
 
         // Visual Studio integration
         if (options.Platform.Target == TargetPlatform.Windows)
